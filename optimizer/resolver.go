// Copyright 2015 PingCAP, Inc.
//
// Licensed under the Apache License, Version 2.0 (the "License");
// you may not use this file except in compliance with the License.
// You may obtain a copy of the License at
//
//     http://www.apache.org/licenses/LICENSE-2.0
//
// Unless required by applicable law or agreed to in writing, software
// distributed under the License is distributed on an "AS IS" BASIS,
// See the License for the specific language governing permissions and
// limitations under the License.

package optimizer

import (
	"github.com/juju/errors"
	"github.com/pingcap/tidb/ast"
	"github.com/pingcap/tidb/context"
	"github.com/pingcap/tidb/infoschema"
	"github.com/pingcap/tidb/model"
	"github.com/pingcap/tidb/sessionctx/db"
)

// ResolveName resolves table name and column name.
// It generates ResultFields for ResultSetNode and resolves ColumnNameExpr to a ResultField.
func ResolveName(node ast.Node, info infoschema.InfoSchema, ctx context.Context) error {
	defaultSchema := db.GetCurrentSchema(ctx)
	resolver := nameResolver{Info: info, Ctx: ctx, DefaultSchema: model.NewCIStr(defaultSchema)}
	node.Accept(&resolver)
	return errors.Trace(resolver.Err)
}

// nameResolver is the visitor to resolve table name and column name.
// In general, a reference can only refer to information that are available for it.
// So children elements are visited in the order that previous elements make information
// available for following elements.
//
// During visiting, information are collected and stored in resolverContext.
// When we enter a subquery, a new resolverContext is pushed to the contextStack, so subquery
// information can overwrite outer query information. When we look up for a column reference,
// we look up from top to bottom in the contextStack.
type nameResolver struct {
	Info          infoschema.InfoSchema
	Ctx           context.Context
	DefaultSchema model.CIStr
	Err           error

	contextStack []*resolverContext
}

// resolverContext stores information in a single level of select statement
// that table name and column name can be resolved.
type resolverContext struct {
	/* For Select Statement. */
	// table map to lookup and check table name conflict.
	tableMap map[string]int
	// tableSources collected in from clause.
	tables []*ast.TableSource
	// result fields collected in select field list.
	fieldList []*ast.ResultField
	// result fields collected in group by clause.
	groupBy []*ast.ResultField

	// The join node stack is used by on condition to find out
	// available tables to reference. On condition can only
	// refer to tables involved in current join.
	joinNodeStack []*ast.Join

	// When visiting TableRefs, tables in this context are not available
	// because it is being collected.
	inTableRefs bool
	// When visiting on conditon only tables in current join node are available.
	inOnCondition bool
	// When visiting field list, fieldList in this context are not available.
	inFieldList bool
	// When visiting group by, groupBy fields are not available.
	inGroupBy bool
	// When visiting having, only fieldList and groupBy fields are available.
	inHaving bool
	// When visiting having, checks if the expr is an aggregate function expr.
	inHavingAgg bool
	// OrderBy clause has different resolving rule than group by.
	inOrderBy bool
	// When visiting column name in ByItem, we should know if the column name is in an expression.
	inByItemExpression bool
}

// currentContext gets the current resolverContext.
func (nr *nameResolver) currentContext() *resolverContext {
	stackLen := len(nr.contextStack)
	if stackLen == 0 {
		return nil
	}
	return nr.contextStack[stackLen-1]
}

// pushContext is called when we enter a statement.
func (nr *nameResolver) pushContext() {
	nr.contextStack = append(nr.contextStack, &resolverContext{
		tableMap: map[string]int{},
	})
}

// popContext is called when we leave a statement.
func (nr *nameResolver) popContext() {
	nr.contextStack = nr.contextStack[:len(nr.contextStack)-1]
}

// pushJoin is called when we enter a join node.
func (nr *nameResolver) pushJoin(j *ast.Join) {
	ctx := nr.currentContext()
	ctx.joinNodeStack = append(ctx.joinNodeStack, j)
}

// popJoin is called when we leave a join node.
func (nr *nameResolver) popJoin() {
	ctx := nr.currentContext()
	ctx.joinNodeStack = ctx.joinNodeStack[:len(ctx.joinNodeStack)-1]
}

// Enter implements ast.Visitor interface.
func (nr *nameResolver) Enter(inNode ast.Node) (outNode ast.Node, skipChildren bool) {
	switch v := inNode.(type) {
	case *ast.AggregateFuncExpr:
		ctx := nr.currentContext()
		if ctx.inHaving {
			ctx.inHavingAgg = true
		}
	case *ast.ByItem:
		if _, ok := v.Expr.(*ast.ColumnNameExpr); !ok {
			// If ByItem is not a single column name expression,
			// the resolving rule is different from order by clause.
			nr.currentContext().inByItemExpression = true
		}
		if nr.currentContext().inGroupBy {
			// make sure item is not aggregate function
			if ast.HasAggFlag(v.Expr) {
				nr.Err = ErrInvalidGroupFuncUse
				return inNode, true
			}
		}
	case *ast.DeleteStmt:
		nr.pushContext()
	case *ast.FieldList:
		nr.currentContext().inFieldList = true
	case *ast.GroupByClause:
		nr.currentContext().inGroupBy = true
	case *ast.HavingClause:
		nr.currentContext().inHaving = true
	case *ast.InsertStmt:
		nr.pushContext()
	case *ast.Join:
		nr.pushJoin(v)
	case *ast.OnCondition:
		nr.currentContext().inOnCondition = true
	case *ast.OrderByClause:
		nr.currentContext().inOrderBy = true
	case *ast.SelectStmt:
		nr.pushContext()
	case *ast.TableRefsClause:
		nr.currentContext().inTableRefs = true
	case *ast.UpdateStmt:
		nr.pushContext()
	}
	return inNode, false
}

// Leave implements ast.Visitor interface.
func (nr *nameResolver) Leave(inNode ast.Node) (node ast.Node, ok bool) {
	switch v := inNode.(type) {
	case *ast.AggregateFuncExpr:
		ctx := nr.currentContext()
		if ctx.inHaving {
			ctx.inHavingAgg = false
		}
	case *ast.TableName:
		nr.handleTableName(v)
	case *ast.ColumnNameExpr:
		nr.handleColumnName(v)
	case *ast.TableSource:
		nr.handleTableSource(v)
	case *ast.OnCondition:
		nr.currentContext().inOnCondition = false
	case *ast.Join:
		nr.handleJoin(v)
		nr.popJoin()
	case *ast.TableRefsClause:
		nr.currentContext().inTableRefs = false
	case *ast.FieldList:
		nr.handleFieldList(v)
		nr.currentContext().inFieldList = false
	case *ast.GroupByClause:
		ctx := nr.currentContext()
		ctx.inGroupBy = false
		for _, item := range v.Items {
			switch x := item.Expr.(type) {
			case *ast.ColumnNameExpr:
				ctx.groupBy = append(ctx.groupBy, x.Refer)
			}
		}
	case *ast.HavingClause:
		nr.currentContext().inHaving = false
	case *ast.OrderByClause:
		nr.currentContext().inOrderBy = false
	case *ast.ByItem:
		nr.currentContext().inByItemExpression = false
	case *ast.PositionExpr:
		nr.handlePosition(v)
	case *ast.SelectStmt:
		v.SetResultFields(nr.currentContext().fieldList)
		nr.popContext()
	case *ast.InsertStmt:
		nr.popContext()
	case *ast.DeleteStmt:
		nr.popContext()
	case *ast.UpdateStmt:
		nr.popContext()
	}
	return inNode, nr.Err == nil
}

// handleTableName looks up and sets the schema information and result fields for table name.
func (nr *nameResolver) handleTableName(tn *ast.TableName) {
	if tn.Schema.L == "" {
		tn.Schema = nr.DefaultSchema
	}
	table, err := nr.Info.TableByName(tn.Schema, tn.Name)
	if err != nil {
		nr.Err = err
		return
	}
	tn.TableInfo = table.Meta()
	dbInfo, _ := nr.Info.SchemaByName(tn.Schema)
	tn.DBInfo = dbInfo

	rfs := make([]*ast.ResultField, len(tn.TableInfo.Columns))
	for i, v := range tn.TableInfo.Columns {
		expr := &ast.ValueExpr{}
		expr.SetType(&v.FieldType)
		rfs[i] = &ast.ResultField{
			Column:    v,
			Table:     tn.TableInfo,
			DBName:    tn.Schema,
			Expr:      expr,
			TableName: tn,
		}
	}
	tn.SetResultFields(rfs)
	return
}

// handleTableSources checks name duplication
// and puts the table source in current resolverContext.
func (nr *nameResolver) handleTableSource(ts *ast.TableSource) {
	for _, v := range ts.GetResultFields() {
		v.TableAsName = ts.AsName
	}
	var name string
	if ts.AsName.L != "" {
		name = ts.AsName.L
	} else {
		tableName := ts.Source.(*ast.TableName)
		name = nr.tableUniqueName(tableName.Schema, tableName.Name)
	}
	ctx := nr.currentContext()
	if _, ok := ctx.tableMap[name]; ok {
		nr.Err = errors.Errorf("duplicated table/alias name %s", name)
		return
	}
	ctx.tableMap[name] = len(ctx.tables)
	ctx.tables = append(ctx.tables, ts)
	return
}

// handleJoin sets result fields for join.
func (nr *nameResolver) handleJoin(j *ast.Join) {
	if j.Right == nil {
		j.SetResultFields(j.Left.GetResultFields())
		return
	}
	leftLen := len(j.Left.GetResultFields())
	rightLen := len(j.Right.GetResultFields())
	rfs := make([]*ast.ResultField, leftLen+rightLen)
	copy(rfs, j.Left.GetResultFields())
	copy(rfs[leftLen:], j.Right.GetResultFields())
	j.SetResultFields(rfs)
}

// handleColumnName looks up and sets ResultField for
// the column name.
func (nr *nameResolver) handleColumnName(cn *ast.ColumnNameExpr) {
	ctx := nr.currentContext()
	if ctx.inOnCondition {
		// In on condition, only tables within current join is available.
		nr.resolveColumnNameInOnCondition(cn)
		return
	}

	// Try to resolve the column name form top to bottom in the context stack.
	for i := len(nr.contextStack) - 1; i >= 0; i-- {
		if nr.resolveColumnNameInContext(nr.contextStack[i], cn) {
			// Column is already resolved or encountered an error.
			return
		}
	}
	nr.Err = errors.Errorf("unknown column %s", cn.Name.Name.L)
}

// resolveColumnNameInContext looks up and sets ResultField for a column with the ctx.
func (nr *nameResolver) resolveColumnNameInContext(ctx *resolverContext, cn *ast.ColumnNameExpr) bool {
	if ctx.inTableRefs {
		// In TableRefsClause, column reference only in join on condition which is handled before.
		return false
	}
	if ctx.inFieldList {
		// only resolve column using tables.
		return nr.resolveColumnInTableSources(cn, ctx.tables)
	}
	if ctx.inGroupBy {
		// From tables first, then field list.
		// If ctx.InByItemExpression is true, the item is not an identifier.
		// Otherwise it is an identifier.
		if ctx.inByItemExpression {
			// From table first, then field list.
			if nr.resolveColumnInTableSources(cn, ctx.tables) {
				return true
			}
			found := nr.resolveColumnInResultFields(ctx, cn, ctx.fieldList)
			if nr.Err == nil && found {
				// Check if resolved refer is an aggregate function expr.
				if _, ok := cn.Refer.Expr.(*ast.AggregateFuncExpr); ok {
					nr.Err = ErrIllegalReference.Gen("Reference '%s' not supported (reference to group function)", cn.Name.Name.O)
				}
			}
			return found
		}
		// Resolve from table first, then from select list.
		found := nr.resolveColumnInTableSources(cn, ctx.tables)
		if nr.Err != nil {
			return found
		}
		// We should copy the refer here.
		// Because if the ByItem is an identifier, we should check if it
		// is ambiguous even it is already resolved from table source.
		// If the ByItem is not an identifier, we do not need the second check.
		r := cn.Refer
		if nr.resolveColumnInResultFields(ctx, cn, ctx.fieldList) {
			if nr.Err != nil {
				return true
			}
			if r != nil {
				// It is not ambiguous and already resolved from table source.
				// We should restore its Refer.
				cn.Refer = r
			}
			if _, ok := cn.Refer.Expr.(*ast.AggregateFuncExpr); ok {
				nr.Err = ErrIllegalReference.Gen("Reference '%s' not supported (reference to group function)", cn.Name.Name.O)
			}
			return true
		}
		return found
	}
	if ctx.inHaving {
		// First group by, then field list.
		if nr.resolveColumnInResultFields(ctx, cn, ctx.groupBy) {
			return true
		}
		if ctx.inHavingAgg {
			// If cn is in an aggregate function in having clause, check tablesource first.
			if nr.resolveColumnInTableSources(cn, ctx.tables) {
				return true
			}
		}
		return nr.resolveColumnInResultFields(ctx, cn, ctx.fieldList)
	}
	if ctx.inOrderBy {
		if nr.resolveColumnInResultFields(ctx, cn, ctx.groupBy) {
			return true
		}
		if ctx.inByItemExpression {
			// From table first, then field list.
			if nr.resolveColumnInTableSources(cn, ctx.tables) {
				return true
			}
			return nr.resolveColumnInResultFields(ctx, cn, ctx.fieldList)
		}
		// Field list first, then from table.
		if nr.resolveColumnInResultFields(ctx, cn, ctx.fieldList) {
			return true
		}
		return nr.resolveColumnInTableSources(cn, ctx.tables)
	}
	// In where clause.
	return nr.resolveColumnInTableSources(cn, ctx.tables)
}

// resolveColumnNameInOnCondition resolves the column name in current join.
func (nr *nameResolver) resolveColumnNameInOnCondition(cn *ast.ColumnNameExpr) {
	ctx := nr.currentContext()
	join := ctx.joinNodeStack[len(ctx.joinNodeStack)-1]
	tableSources := appendTableSources(nil, join)
	if !nr.resolveColumnInTableSources(cn, tableSources) {
		nr.Err = errors.Errorf("unkown column name %s", cn.Name.Name.O)
	}
}

func (nr *nameResolver) resolveColumnInTableSources(cn *ast.ColumnNameExpr, tableSources []*ast.TableSource) (done bool) {
	var matchedResultField *ast.ResultField
	tableNameL := cn.Name.Table.L
	columnNameL := cn.Name.Name.L
	if tableNameL != "" {
		var matchedTable ast.ResultSetNode
		for _, ts := range tableSources {
			if tableNameL == ts.AsName.L {
				// different table name.
				matchedTable = ts
				break
			} else if ts.AsName.L != "" {
				// Table as name shadows table real name.
				continue
			}
			if tn, ok := ts.Source.(*ast.TableName); ok {
				if cn.Name.Schema.L != "" && cn.Name.Schema.L != tn.Schema.L {
					continue
				}
				if tableNameL == tn.Name.L {
					matchedTable = ts
				}
			}
		}
		if matchedTable != nil {
			resultFields := matchedTable.GetResultFields()
			for _, rf := range resultFields {
				if rf.ColumnAsName.L == columnNameL || rf.Column.Name.L == columnNameL {
					// resolve column.
					matchedResultField = rf
					break
				}
			}
		}
	} else {
		for _, ts := range tableSources {
			rfs := ts.GetResultFields()
			for _, rf := range rfs {
				matchAsName := rf.ColumnAsName.L != "" && rf.ColumnAsName.L == columnNameL
				matchColumnName := rf.ColumnAsName.L == "" && rf.Column.Name.L == columnNameL
				if matchAsName || matchColumnName {
					if matchedResultField != nil {
						nr.Err = errors.Errorf("column %s is ambiguous.", cn.Name.Name.O)
						return true
					}
					matchedResultField = rf
				}
			}
		}
	}
	if matchedResultField != nil {
		// Bind column.
		cn.Refer = matchedResultField
		return true
	}
	return false
}

func (nr *nameResolver) resolveColumnInResultFields(ctx *resolverContext, cn *ast.ColumnNameExpr, rfs []*ast.ResultField) bool {
	var matched *ast.ResultField
	for _, rf := range rfs {
		if cn.Name.Table.L != "" {
			// Check table name
<<<<<<< HEAD
			if cn.Name.Table.L != rf.Table.Name.L && cn.Name.Table.L != rf.TableAsName.L {
=======
			if rf.TableAsName.L != "" {
				if cn.Name.Table.L != rf.TableAsName.L {
					continue
				}
			} else if cn.Name.Table.L != rf.Table.Name.L {
>>>>>>> 2ed57571
				continue
			}
		}
		matchAsName := cn.Name.Name.L == rf.ColumnAsName.L
		var matchColumnName bool
		if ctx.inHaving {
			matchColumnName = cn.Name.Name.L == rf.Column.Name.L
		} else {
			matchColumnName = rf.ColumnAsName.L == "" && cn.Name.Name.L == rf.Column.Name.L
		}
		if matchAsName || matchColumnName {
			if rf.Column.Name.L == "" {
				// This is not a real table column, resolve it directly.
				cn.Refer = rf
				return true
			}
			if matched == nil {
				matched = rf
			} else {
				sameColumn := matched.TableName == rf.TableName && matched.Column.Name.L == rf.Column.Name.L
				if !sameColumn {
					nr.Err = errors.Errorf("column %s is ambiguous.", cn.Name.Name.O)
					return true
				}
			}
		}
	}
	if matched != nil {
		// Bind column.
		cn.Refer = matched
		return true
	}
	return false
}

// handleFieldList expands wild card field and sets fieldList in current context.
func (nr *nameResolver) handleFieldList(fieldList *ast.FieldList) {
	var resultFields []*ast.ResultField
	for _, v := range fieldList.Fields {
		resultFields = append(resultFields, nr.createResultFields(v)...)
	}
	nr.currentContext().fieldList = resultFields
}

func getInnerFromParentheses(expr ast.ExprNode) ast.ExprNode {
	if pexpr, ok := expr.(*ast.ParenthesesExpr); ok {
		return getInnerFromParentheses(pexpr.Expr)
	}
	return expr
}

// createResultFields creates result field list for a single select field.
func (nr *nameResolver) createResultFields(field *ast.SelectField) (rfs []*ast.ResultField) {
	ctx := nr.currentContext()
	if field.WildCard != nil {
		if len(ctx.tables) == 0 {
			nr.Err = errors.New("No table used.")
			return
		}
		if field.WildCard.Table.L == "" {
			for _, v := range ctx.tables {
				rfs = append(rfs, v.GetResultFields()...)
			}
		} else {
			name := nr.tableUniqueName(field.WildCard.Schema, field.WildCard.Table)
			tableIdx, ok := ctx.tableMap[name]
			if !ok {
				nr.Err = errors.Errorf("unknown table %s.", field.WildCard.Table.O)
			}
			rfs = ctx.tables[tableIdx].GetResultFields()
		}
		return
	}
	// The column is visited before so it must has been resolved already.
	rf := &ast.ResultField{ColumnAsName: field.AsName}
	innerExpr := getInnerFromParentheses(field.Expr)
	switch v := innerExpr.(type) {
	case *ast.ColumnNameExpr:
		rf.Column = v.Refer.Column
		rf.Table = v.Refer.Table
		rf.DBName = v.Refer.DBName
		rf.TableName = v.Refer.TableName
		rf.Expr = v.Refer.Expr
	default:
		rf.Column = &model.ColumnInfo{} // Empty column info.
		rf.Table = &model.TableInfo{}   // Empty table info.
		rf.Expr = v
	}
	if field.AsName.L == "" {
		switch x := innerExpr.(type) {
		case *ast.ColumnNameExpr:
			rf.ColumnAsName = model.NewCIStr(x.Name.Name.O)
		case *ast.ValueExpr:
			if innerExpr.Text() != "" {
				rf.ColumnAsName = model.NewCIStr(innerExpr.Text())
			} else {
				rf.ColumnAsName = model.NewCIStr(field.Text())
			}
		default:
			rf.ColumnAsName = model.NewCIStr(field.Text())
		}
	}
	rfs = append(rfs, rf)
	return
}

func appendTableSources(in []*ast.TableSource, resultSetNode ast.ResultSetNode) (out []*ast.TableSource) {
	switch v := resultSetNode.(type) {
	case *ast.TableSource:
		out = append(in, v)
	case *ast.Join:
		out = appendTableSources(in, v.Left)
		if v.Right != nil {
			out = appendTableSources(out, v.Right)
		}
	}
	return
}

func (nr *nameResolver) tableUniqueName(schema, table model.CIStr) string {
	if schema.L != "" && schema.L != nr.DefaultSchema.L {
		return schema.L + "." + table.L
	}
	return table.L
}

func (nr *nameResolver) handlePosition(pos *ast.PositionExpr) {
	ctx := nr.currentContext()
	if pos.N < 1 || pos.N > len(ctx.fieldList) {
		nr.Err = errors.Errorf("Unknown column '%d'", pos.N)
		return
	}
	pos.Refer = ctx.fieldList[pos.N-1]
	if nr.currentContext().inGroupBy {
		// make sure item is not aggregate function
		if ast.HasAggFlag(pos.Refer.Expr) {
			nr.Err = errors.New("group by cannot contain aggregate function")
		}
	}
}<|MERGE_RESOLUTION|>--- conflicted
+++ resolved
@@ -41,10 +41,11 @@
 // information can overwrite outer query information. When we look up for a column reference,
 // we look up from top to bottom in the contextStack.
 type nameResolver struct {
-	Info          infoschema.InfoSchema
-	Ctx           context.Context
-	DefaultSchema model.CIStr
-	Err           error
+	Info            infoschema.InfoSchema
+	Ctx             context.Context
+	DefaultSchema   model.CIStr
+	Err             error
+	useOuterContext bool
 
 	contextStack []*resolverContext
 }
@@ -84,6 +85,8 @@
 	inOrderBy bool
 	// When visiting column name in ByItem, we should know if the column name is in an expression.
 	inByItemExpression bool
+	// If subquery use outer context.
+	useOuterContext bool
 }
 
 // currentContext gets the current resolverContext.
@@ -208,8 +211,20 @@
 	case *ast.PositionExpr:
 		nr.handlePosition(v)
 	case *ast.SelectStmt:
-		v.SetResultFields(nr.currentContext().fieldList)
+		ctx := nr.currentContext()
+		v.SetResultFields(ctx.fieldList)
+		if ctx.useOuterContext {
+			nr.useOuterContext = true
+			ctx.useOuterContext = false
+		}
 		nr.popContext()
+	case *ast.SubqueryExpr:
+		if nr.useOuterContext {
+			// TODO: check this
+			// If there is a deep nest of subquery, there may be something wrong.
+			v.UseOuterContext = true
+			nr.useOuterContext = false
+		}
 	case *ast.InsertStmt:
 		nr.popContext()
 	case *ast.DeleteStmt:
@@ -301,6 +316,10 @@
 	for i := len(nr.contextStack) - 1; i >= 0; i-- {
 		if nr.resolveColumnNameInContext(nr.contextStack[i], cn) {
 			// Column is already resolved or encountered an error.
+			if i < len(nr.contextStack)-1 {
+				// If in subselect, the query use outer query.
+				nr.currentContext().useOuterContext = true
+			}
 			return
 		}
 	}
@@ -468,15 +487,11 @@
 	for _, rf := range rfs {
 		if cn.Name.Table.L != "" {
 			// Check table name
-<<<<<<< HEAD
-			if cn.Name.Table.L != rf.Table.Name.L && cn.Name.Table.L != rf.TableAsName.L {
-=======
 			if rf.TableAsName.L != "" {
 				if cn.Name.Table.L != rf.TableAsName.L {
 					continue
 				}
 			} else if cn.Name.Table.L != rf.Table.Name.L {
->>>>>>> 2ed57571
 				continue
 			}
 		}
